--- conflicted
+++ resolved
@@ -41,40 +41,6 @@
     forget_dataset = []
 
     # @todo use a better way to locate the file.
-<<<<<<< HEAD
-    try:
-    # First try the path with three parent directories
-        with open(f"../../../evals/unlearning/data/{forget_corpora}.jsonl", "r") as f:
-            for line in f:
-            # for line in open(f"../../evals/unlearning/data/{forget_corpora}.jsonl", "r"):
-                if "bio-forget-corpus" in forget_corpora:
-                    raw_text = json.loads(line)["text"]
-                else:
-                    raw_text = line
-                if len(raw_text) > min_len:
-                    forget_dataset.append(str(raw_text)) 
-            
-    except FileNotFoundError:
-    # Fallback to path with two parent directories
-        try:
-            with open(f"../../evals/unlearning/data/{forget_corpora}.jsonl", "r") as f:
-                for line in f:
-                # for line in open(f"../../evals/unlearning/data/{forget_corpora}.jsonl", "r"):
-                    if "bio-forget-corpus" in forget_corpora:
-                        raw_text = json.loads(line)["text"]
-                    else:
-                        raw_text = line
-                    if len(raw_text) > min_len:
-                        forget_dataset.append(str(raw_text)) 
-                    
-        except FileNotFoundError:
-            # Handle case where neither file exists
-            raise FileNotFoundError(
-                f"Could not find {forget_corpora}.jsonl in either "
-                "../../../evals/unlearning/data/ or ../../evals/unlearning/data/"
-            )
-    
-=======
     # for line in open(f"../../../evals/unlearning/data/{forget_corpora}.jsonl", "r"):
     for line in open(f"../../evals/unlearning/data/{forget_corpora}.jsonl", "r"):
         if "bio-forget-corpus" in forget_corpora:
@@ -83,7 +49,6 @@
             raw_text = line
         if len(raw_text) > min_len:
             forget_dataset.append(str(raw_text))
->>>>>>> e2daa75f
 
     return forget_dataset, retain_dataset
 
